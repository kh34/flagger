--- conflicted
+++ resolved
@@ -565,60 +565,6 @@
 			metric.Interval = r.GetMetricInterval()
 		}
 
-<<<<<<< HEAD
-		// App Mesh checks
-		if c.meshProvider == "appmesh" {
-			if metric.Name == "request-success-rate" || metric.Name == "envoy_cluster_upstream_rq" {
-				val, err := c.observer.GetEnvoySuccessRate(r.Spec.TargetRef.Name, r.Namespace, metric.Name, metric.Interval)
-				if err != nil {
-					if strings.Contains(err.Error(), "no values found") {
-						c.recordEventWarningf(r, "Halt advancement no values found for metric %s probably %s.%s is not receiving traffic",
-							metric.Name, r.Spec.TargetRef.Name, r.Namespace)
-					} else {
-						c.recordEventErrorf(r, "Metrics server %s query failed: %v", c.observer.GetMetricsServer(), err)
-					}
-					return false
-				}
-				if float64(metric.Threshold) > val {
-					c.recordEventWarningf(r, "Halt %s.%s advancement success rate %.2f%% < %v%%",
-						r.Name, r.Namespace, val, metric.Threshold)
-					return false
-				}
-			}
-
-			if metric.Name == "request-duration" || metric.Name == "envoy_cluster_upstream_rq_time_bucket" {
-				val, err := c.observer.GetEnvoyRequestDuration(r.Spec.TargetRef.Name, r.Namespace, metric.Name, metric.Interval)
-				if err != nil {
-					c.recordEventErrorf(r, "Metrics server %s query failed: %v", c.observer.GetMetricsServer(), err)
-					return false
-				}
-				t := time.Duration(metric.Threshold) * time.Millisecond
-				if val > t {
-					c.recordEventWarningf(r, "Halt %s.%s advancement request duration %v > %v",
-						r.Name, r.Namespace, val, t)
-					return false
-				}
-			}
-		}
-
-		// Istio checks
-		if strings.Contains(c.meshProvider, "istio") {
-			if metric.Name == "request-success-rate" || metric.Name == "istio_requests_total" {
-				val, err := c.observer.GetIstioSuccessRate(r.Spec.TargetRef.Name, r.Namespace, metric.Name, metric.Interval)
-				if err != nil {
-					if strings.Contains(err.Error(), "no values found") {
-						c.recordEventWarningf(r, "Halt advancement no values found for metric %s probably %s.%s is not receiving traffic",
-							metric.Name, r.Spec.TargetRef.Name, r.Namespace)
-					} else {
-						c.recordEventErrorf(r, "Metrics server %s query failed: %v", c.observer.GetMetricsServer(), err)
-					}
-					return false
-				}
-				if float64(metric.Threshold) > val {
-					c.recordEventWarningf(r, "Halt %s.%s advancement success rate %.2f%% < %v%%",
-						r.Name, r.Namespace, val, metric.Threshold)
-					return false
-=======
 		if metric.Name == "request-success-rate" {
 			val, err := observer.GetRequestSuccessRate(r.Spec.TargetRef.Name, r.Namespace, metric.Interval)
 			if err != nil {
@@ -627,7 +573,6 @@
 						metric.Name, r.Spec.TargetRef.Name, r.Namespace)
 				} else {
 					c.recordEventErrorf(r, "Metrics server %s query failed: %v", c.observerFactory.Client.GetMetricsServer(), err)
->>>>>>> b2500d0c
 				}
 				return false
 			}
